--- conflicted
+++ resolved
@@ -100,18 +100,11 @@
     normalize_feature,
 )
 
-
-<<<<<<< HEAD
 __version__ = "0.9.31"
 __author__ = "zengbin93"
 __email__ = "zeng_bin8888@163.com"
 __date__ = "20231007"
-=======
-__version__ = "0.9.30"
-__author__ = "zengbin93"
-__email__ = "zeng_bin8888@163.com"
-__date__ = "20230925"
->>>>>>> 941369e2
+
 
 
 def welcome():
