--- conflicted
+++ resolved
@@ -32,11 +32,7 @@
     F60 = "60分钟"
     D = "日线"
     W = "周线"
-<<<<<<< HEAD
-    M = "月线"
-=======
     M = "月线"
     S = "季线"
     Y = "年线"
 
->>>>>>> b75dec72
